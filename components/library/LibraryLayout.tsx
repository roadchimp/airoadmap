'use client'; // Needs client directive for useState and event handlers

import React, { useState, useEffect, useCallback } from "react";
import { useQuery, useMutation } from "@tanstack/react-query"; // Import mutation hook
import { apiRequest } from "@/lib/queryClient"; // Corrected import path
import { queryClient } from "@/lib/queryClient"; // Import queryClient
import { useToast } from "@/hooks/use-toast"; // Use our custom hook
import {
  ColumnDef,
  flexRender,
  getCoreRowModel,
  useReactTable,
  getPaginationRowModel,
  SortingState,
  getSortedRowModel,
  ColumnFiltersState,
  getFilteredRowModel,
  VisibilityState,
  Row, // Import Row type
  CellContext, // Import CellContext
  HeaderContext, // Import HeaderContext
  Column, // Import Column type
  Cell // Import Cell type
} from "@tanstack/react-table"; // Ensure this package is installed
import { ArrowUpDown, ChevronDown, MoveVertical, Edit, Trash2 } from "lucide-react"; // Correct icon name

import { Button } from "@/components/ui/button";
import { Input } from "@/components/ui/input"; // Import Input
import { Tabs, TabsContent, TabsList, TabsTrigger } from "@/components/ui/tabs";
import { 
    DropdownMenu, 
    DropdownMenuCheckboxItem, 
    DropdownMenuContent, 
    DropdownMenuItem, 
    DropdownMenuLabel, 
    DropdownMenuSeparator, 
    DropdownMenuTrigger 
} from "@/components/ui/dropdown-menu"; // Import Dropdown components
import {
  Table,
  TableBody,
  TableCell,
  TableHead,
  TableHeader,
  TableRow,
} from "@/components/ui/table"; // Import Table components
import DataTable from "./DataTable"; // Assuming this exists and handles generics correctly
import { 
  AICapability, 
  AiTool, 
  JobRoleWithDepartment, 
  Department, 
  InsertAiTool,
  InsertAICapability,
  InsertJobRole,
  AiToolFormData // Import the shared type
} from "@shared/schema";
import AIToolDialog from "./AIToolDialog"; // Assuming this exists and props match
import ConfirmationDialog from "@/components/shared/ConfirmationDialog"; // Corrected path assuming standard structure
import { Badge } from "@/components/ui/badge"; // Import Badge for status rendering
import { Dialog, DialogContent, DialogHeader, DialogTitle, DialogFooter } from "@/components/ui/dialog";
import { Label } from "@/components/ui/label";

/**
 * Props for the LibraryLayout component.
 */
interface LibraryLayoutProps {
  /** Array of job roles including department names. */
  initialJobRoles: JobRoleWithDepartment[];
  /** Array of AI capabilities. */
  initialAiCapabilities: AICapability[];
  /** Array of AI tools (using snake_case schema type). */
  initialAiTools: AiTool[]; 
}

// --- Helper Function for Status Badges (moved/adapted from old DataTable) ---
const renderStatusBadge = (value: string | null | undefined, type: 'value' | 'effort' | 'license') => {
    // This function implementation remains the same as before,
    // handling different types and returning a styled span/Badge.
    // We'll include it here for completeness in the cell renderers.
    if (type === 'license') {
      const getColorClasses = (licenseType: string) => {
        switch (licenseType?.toLowerCase()) {
          case 'open source': return 'bg-green-100 text-green-800 dark:bg-green-900 dark:text-green-200';
          case 'commercial': return 'bg-blue-100 text-blue-800 dark:bg-blue-900 dark:text-blue-200';
          case 'freemium': return 'bg-purple-100 text-purple-800 dark:bg-purple-900 dark:text-purple-200';
          default: return 'bg-gray-100 text-gray-800 dark:bg-gray-700 dark:text-gray-200';
        }
      };
      return (
        <Badge variant="secondary" className={`${getColorClasses(value || 'Unknown')} border-none`}>
          {value || 'Unknown'}
        </Badge>
      );
    }

    // For value/effort
    const defaultValue = type === 'value' ? 'Medium' : 'Medium'; // Default to Medium maybe?
    const actualValue = value || defaultValue;
    
    const getColorClasses = () => {
      switch (actualValue?.toLowerCase()) {
        case 'very high':
        case 'high': return 'bg-green-100 text-green-800 dark:bg-green-900 dark:text-green-200';
        case 'medium': return 'bg-yellow-100 text-yellow-800 dark:bg-yellow-900 dark:text-yellow-200';
        case 'low': return 'bg-red-100 text-red-800 dark:bg-red-900 dark:text-red-200';
        default: return 'bg-gray-100 text-gray-800 dark:bg-gray-700 dark:text-gray-200';
      }
    };

    return (
      <Badge variant="secondary" className={`${getColorClasses()} border-none`}>
        {actualValue}
      </Badge>
    );
  };

/**
 * Provides the main layout structure for the Library Management page,
 * including tabs for Job Roles, AI Capabilities, and AI Tools, 
 * and renders the DataTable component for each tab.
 * 
 * @param {LibraryLayoutProps} props - The component props.
 */
const LibraryLayout: React.FC<LibraryLayoutProps> = ({ // Explicitly type props
  initialJobRoles,
  initialAiCapabilities,
  initialAiTools,
}) => {
  const { toast } = useToast(); // Use the hook to get the toast function
  const [activeTab, setActiveTab] = useState("jobRoles"); // Change default to Job Roles

  // --- Internal State for Displayed Data --- 
  const [jobRoles, setJobRoles] = useState<JobRoleWithDepartment[]>(initialJobRoles);
  const [aiCapabilities, setAiCapabilities] = useState<AICapability[]>(initialAiCapabilities);
  const [aiTools, setAiTools] = useState<AiTool[]>(initialAiTools); // This state is now used by the react-table instance
  
  // --- Fetch Departments for Forms --- 
   const { data: departments = [], isLoading: isLoadingDepartments } = useQuery<Department[]>({ // Explicit type for query
     queryKey: ["/api/departments"], // Use appropriate query key
     queryFn: async () => {
        const response = await apiRequest("GET", "/api/departments"); // Remove <Department[]>
        // Ensure apiRequest returns a standard Response or throws on error
        if (!response.ok) throw new Error('Failed to fetch departments'); 
        const data = await response.json();
        return data as Department[]; // Add type assertion here
     },
     staleTime: Infinity, // Departments likely don't change often within the session
   });

  // --- Dialog State --- 
  const [jobRoleDialogOpen, setJobRoleDialogOpen] = useState(false);
  const [aiCapabilityDialogOpen, setAICapabilityDialogOpen] = useState(false);
  const [aiToolDialogOpen, setAIToolDialogOpen] = useState(false); // Use this for the AIToolDialog
  const [editingJobRole, setEditingJobRole] = useState<JobRoleWithDepartment | null>(null);
  const [editingAICapability, setEditingAICapability] = useState<AICapability | null>(null);
  const [editingAITool, setEditingAITool] = useState<AiTool | null>(null); // Use this for the AIToolDialog

  // --- Update internal state if initial props change (e.g., after SSR) --- 
  useEffect(() => setJobRoles(initialJobRoles), [initialJobRoles]);
  useEffect(() => setAiCapabilities(initialAiCapabilities), [initialAiCapabilities]);
  // useEffect(() => setAiTools(initialAiTools), [initialAiTools]); // Remove this, table state handles it

  // --- TODO: Implement Actual Mutations using TanStack Query --- 
  const createToolMutation = useMutation({
    mutationFn: async (newTool: InsertAiTool) => {
      const response = await apiRequest("POST", "/api/ai-tools", newTool);
      if (!response.ok) {
        const errData = await response.json().catch(() => ({ message: `Request failed with status ${response.status}` }));
        throw new Error(errData?.message || `Failed to create tool`);
      }
      return response.json() as Promise<AiTool>;
    },
    onSuccess: (data) => {
      queryClient.invalidateQueries({ queryKey: ["/api/ai-tools"] });
      toast({ title: "Success", description: "AI Tool created successfully" });
      setAIToolDialogOpen(false);
      setEditingAITool(null);
    },
    onError: (error: Error) => {
      toast({ title: "Error", description: `Failed to create tool: ${error.message}`, variant: 'destructive' });
    },
  });

  const updateToolMutation = useMutation({
    mutationFn: async ({ tool_id, toolData }: { tool_id: number; toolData: Partial<InsertAiTool> }) => {
      const response = await apiRequest("PUT", `/api/ai-tools/${tool_id}`, toolData);
      if (!response.ok) {
        const errData = await response.json().catch(() => ({ message: `Request failed with status ${response.status}` }));
        throw new Error(errData?.message || `Request failed with status ${response.status}`);
      }
      return response.json() as Promise<AiTool>;
    },
    onSuccess: (data) => {
      queryClient.invalidateQueries({ queryKey: ["/api/ai-tools"] });
      toast({ title: "Success", description: "AI Tool updated successfully" });
      setAIToolDialogOpen(false);
      setEditingAITool(null);
    },
    onError: (error: Error) => {
      toast({ title: "Error", description: `Failed to update tool: ${error.message}`, variant: 'destructive' });
    },
  });

  const deleteToolMutation = useMutation({
    mutationFn: async (tool_id: number) => {
      const response = await apiRequest("DELETE", `/api/ai-tools/${tool_id}`);
      if (!response.ok) {
        const errData = await response.json().catch(() => ({ message: `Request failed with status ${response.status}` }));
        throw new Error(errData?.message || `Request failed with status ${response.status}`);
      }
    },
    onSuccess: () => {
      queryClient.invalidateQueries({ queryKey: ["/api/ai-tools"] });
      toast({ title: "Success", description: "AI Tool deleted successfully" });
      setToolToDelete(null); // Close confirmation dialog
    },
    onError: (error: Error) => {
      toast({ title: "Error", description: `Failed to delete tool: ${error.message}`, variant: 'destructive' });
      setToolToDelete(null); // Close confirmation dialog on error too
    },
  });

  // -- Job Role Mutations -- 
  const createJobRoleMutation = useMutation({
    mutationFn: async (data: InsertJobRole) => {
      const response = await apiRequest("POST", "/api/job-roles", data);
      if (!response.ok) {
        const errData = await response.json().catch(() => ({ message: `Request failed with status ${response.status}` }));
        throw new Error(errData?.message || `Failed to create job role`);
      }
      return response.json();
    },
    onSuccess: () => {
      queryClient.invalidateQueries({ queryKey: ["/api/job-roles"] });
      toast({ title: "Success", description: "Job Role created successfully" });
      setJobRoleDialogOpen(false);
      setEditingJobRole(null);
    },
    onError: (error: Error) => {
      toast({ title: "Error", description: `Failed to create job role: ${error.message}`, variant: 'destructive' });
    },
  });

  const updateJobRoleMutation = useMutation({
    mutationFn: async ({ id, data }: { id: number; data: Partial<InsertJobRole> }) => {
      const response = await apiRequest("PUT", `/api/job-roles/${id}`, data);
      if (!response.ok) {
        const errData = await response.json().catch(() => ({ message: `Request failed with status ${response.status}` }));
        throw new Error(errData?.message || `Failed to update job role`);
      }
      return response.json();
    },
    onSuccess: () => {
      queryClient.invalidateQueries({ queryKey: ["/api/job-roles"] });
      toast({ title: "Success", description: "Job Role updated successfully" });
      setJobRoleDialogOpen(false);
      setEditingJobRole(null);
    },
    onError: (error: Error) => {
      toast({ title: "Error", description: `Failed to update job role: ${error.message}`, variant: 'destructive' });
    },
  });

  const deleteJobRoleMutation = useMutation({
    mutationFn: async (id: number) => {
      const response = await apiRequest("DELETE", `/api/job-roles/${id}`);
      if (!response.ok) {
        const errData = await response.json().catch(() => ({ message: `Request failed with status ${response.status}` }));
        throw new Error(errData?.message || `Failed to delete job role`);
      }
    },
    onSuccess: () => {
      queryClient.invalidateQueries({ queryKey: ["/api/job-roles"] });
      toast({ title: "Success", description: "Job Role deleted successfully" });
    },
    onError: (error: Error) => {
      toast({ title: "Error", description: `Failed to delete job role: ${error.message}`, variant: 'destructive' });
    },
  });

  // -- AI Capability Mutations --
  const createCapabilityMutation = useMutation({
    mutationFn: async (data: InsertAICapability) => {
      const response = await apiRequest("POST", "/api/capabilities", data);
      if (!response.ok) {
        const errData = await response.json().catch(() => ({ message: `Request failed with status ${response.status}` }));
        throw new Error(errData?.message || `Failed to create capability`);
      }
      return response.json();
    },
    onSuccess: () => {
      queryClient.invalidateQueries({ queryKey: ["/api/capabilities"] });
      toast({ title: "Success", description: "AI Capability created successfully" });
      setAICapabilityDialogOpen(false);
      setEditingAICapability(null);
    },
    onError: (error: Error) => {
      toast({ title: "Error", description: `Failed to create capability: ${error.message}`, variant: 'destructive' });
    },
  });

  const updateCapabilityMutation = useMutation({
    mutationFn: async ({ id, data }: { id: number; data: Partial<InsertAICapability> }) => {
      const response = await apiRequest("PUT", `/api/capabilities/${id}`, data);
      if (!response.ok) {
        const errData = await response.json().catch(() => ({ message: `Request failed with status ${response.status}` }));
        throw new Error(errData?.message || `Failed to update capability`);
      }
      return response.json();
    },
    onSuccess: () => {
      queryClient.invalidateQueries({ queryKey: ["/api/capabilities"] });
      toast({ title: "Success", description: "AI Capability updated successfully" });
      setAICapabilityDialogOpen(false);
      setEditingAICapability(null);
    },
    onError: (error: Error) => {
      toast({ title: "Error", description: `Failed to update capability: ${error.message}`, variant: 'destructive' });
    },
  });

  const deleteCapabilityMutation = useMutation({
    mutationFn: async (id: number) => {
      const response = await apiRequest("DELETE", `/api/capabilities/${id}`);
      if (!response.ok) {
        const errData = await response.json().catch(() => ({ message: `Request failed with status ${response.status}` }));
        throw new Error(errData?.message || `Failed to delete capability`);
      }
    },
    onSuccess: () => {
      queryClient.invalidateQueries({ queryKey: ["/api/capabilities"] });
      toast({ title: "Success", description: "AI Capability deleted successfully" });
    },
    onError: (error: Error) => {
      toast({ title: "Error", description: `Failed to delete capability: ${error.message}`, variant: 'destructive' });
    },
  });

  // Placeholder handlers with real implementations
  const handleCreateTool = (data: InsertAiTool) => {
    createToolMutation.mutate(data);
  };
  
  const handleUpdateTool = (id: number, data: Partial<InsertAiTool>) => {
    updateToolMutation.mutate({ tool_id: id, toolData: data });
  };
  
  const handleDeleteTool = (tool: AiTool) => { 
    deleteToolMutation.mutate(tool.tool_id);
  };

  const handleDeleteCapability = (capability: AICapability) => {
    if (confirm("Are you sure you want to delete this capability?")) {
      deleteCapabilityMutation.mutate(capability.id);
    }
  };
  
  const handleDeleteJobRole = (role: JobRoleWithDepartment) => {
    if (confirm("Are you sure you want to delete this job role?")) {
      deleteJobRoleMutation.mutate(role.id);
    }
  };

  // Dialog Control Handlers
  const handleAddJobRole = () => {
    setEditingJobRole(null);
    setJobRoleDialogOpen(true);
  };
  
  const handleAddAICapability = () => {
    setEditingAICapability(null);
    setAICapabilityDialogOpen(true);
  };
  
  const handleAddAITool = () => {
    setEditingAITool(null);
    setAIToolDialogOpen(true);
  };

  const handleEditJobRole = (role: JobRoleWithDepartment) => {
    setEditingJobRole(role);
    setJobRoleDialogOpen(true);
  };
  
  const handleEditAICapability = (capability: AICapability) => {
    setEditingAICapability(capability);
    setAICapabilityDialogOpen(true);
  };
  
  const handleEditAITool = (tool: AiTool) => {
    setEditingAITool(tool);
    setAIToolDialogOpen(true);
  };
  
  // Submit handler for AI Tool Dialog
  const handleAIToolDialogSubmit = (data: Partial<InsertAiTool>) => {
    if (editingAITool?.tool_id) {
      handleUpdateTool(editingAITool.tool_id, data);
    } else {
      handleCreateTool(data as InsertAiTool);
    }
  };

  // --- Get Add Button Handler --- 
  const getAddButtonHandler = () => {
    switch (activeTab) {
      case "jobRoles": return handleAddJobRole;
      case "aiCapabilities": return handleAddAICapability;
      case "aiTools": return handleAddAITool; // Use the correct handler
      default: return undefined;
    }
  };
  
  // --- React Table State --- 
  const [sorting, setSorting] = useState<SortingState>([]);
  const [columnFilters, setColumnFilters] = useState<ColumnFiltersState>([]);
  const [columnVisibility, setColumnVisibility] = useState<VisibilityState>({});
  const [rowSelection, setRowSelection] = useState({});
  const [globalFilter, setGlobalFilter] = useState(''); // State for AI Tools global filter
  const [toolToDelete, setToolToDelete] = useState<AiTool | null>(null); // Store the whole tool object

  // --- Event Handlers (using table data where applicable) ---

  // handleAddNew is replaced by handleAddAITool

  const handleEdit = useCallback((tool: AiTool) => { 
    handleEditAITool(tool);
  }, []);

  const handleDeleteRequest = useCallback((tool: AiTool) => { 
    setToolToDelete(tool);
  }, []);

  const handleConfirmDelete = () => {
    if (toolToDelete !== null) {
      handleDeleteTool(toolToDelete); // Pass the full tool object
    }
  };

  // handleDialogSubmit is handleAIToolDialogSubmit

  // --- Column Definitions --- 

  // --- Job Role Columns ---
  const jobRoleColumns: ColumnDef<JobRoleWithDepartment>[] = [
    {
      accessorKey: "title",
      header: ({ column }) => (
        <Button variant="ghost" onClick={() => column.toggleSorting(column.getIsSorted() === "asc")}>
          Role Name <ArrowUpDown className="ml-2 h-4 w-4" />
        </Button>
      ),
      cell: ({ row }) => <div className="font-medium">{row.getValue("title")}</div>,
    },
    {
      accessorKey: "departmentName",
      header: ({ column }) => (
        <Button variant="ghost" onClick={() => column.toggleSorting(column.getIsSorted() === "asc")}>
          Department <ArrowUpDown className="ml-2 h-4 w-4" />
        </Button>
      ),
    },
    {
      accessorKey: "keyResponsibilities",
      header: "Key Responsibilities",
      cell: ({ row }) => {
        const responsibilities = row.getValue("keyResponsibilities") as string[] | null;
        return <div className="max-w-md truncate" title={responsibilities?.join(", ")}>{responsibilities?.join(", ") || "-"}</div>;
      },
    },
    {
      accessorKey: "aiPotential",
      header: "AI Potential",
      cell: ({ row }) => {
          const potential = row.getValue("aiPotential") as string;
          let colorClasses = "bg-gray-100 text-gray-800 dark:bg-gray-700 dark:text-gray-200";
          if (potential === "High") colorClasses = "bg-green-100 text-green-800 dark:bg-green-900 dark:text-green-200";
          else if (potential === "Medium") colorClasses = "bg-yellow-100 text-yellow-800 dark:bg-yellow-900 dark:text-yellow-200";
          else if (potential === "Low") colorClasses = "bg-red-100 text-red-800 dark:bg-red-900 dark:text-red-200";
          
          // Only display N/A if the value is null, undefined or empty string
          const displayValue = (!potential || potential === "") ? "N/A" : potential;
          
          return <Badge variant="secondary" className={`${colorClasses} border-none`}>{displayValue}</Badge>;
      },
      // Add filterFn if needed
    },
    {
      id: "actions",
      header: () => <div className="text-right">Actions</div>,
      cell: ({ row }) => {
        const role = row.original;
        return (
          <div className="flex justify-end space-x-2">
            <Button variant="ghost" size="sm" onClick={() => handleEditJobRole(role)} title="Edit Role">
              <Edit className="h-4 w-4" />
            </Button>
            <Button variant="ghost" size="sm" onClick={() => handleDeleteJobRole(role)} title="Delete Role" className="text-red-600 hover:text-red-700">
              <Trash2 className="h-4 w-4" />
            </Button>
          </div>
        );
      },
    },
  ];

  // --- AI Capability Columns ---
  const aiCapabilityColumns: ColumnDef<AICapability>[] = [
    {
      accessorKey: "name",
      header: ({ column }) => (
        <Button variant="ghost" onClick={() => column.toggleSorting(column.getIsSorted() === "asc")}>
          Capability Name <ArrowUpDown className="ml-2 h-4 w-4" />
        </Button>
      ),
      cell: ({ row }) => <div className="font-medium">{row.getValue("name")}</div>,
    },
    {
      accessorKey: "category",
      header: ({ column }) => (
        <Button variant="ghost" onClick={() => column.toggleSorting(column.getIsSorted() === "asc")}>
          Category <ArrowUpDown className="ml-2 h-4 w-4" />
        </Button>
      ),
    },
    {
      accessorKey: "description",
      header: "Description",
      cell: ({ row }) => <div className="max-w-md truncate" title={row.getValue("description")}>{row.getValue("description") || "-"}</div>,
    },
    {
      accessorKey: "businessValue",
      header: "Business Value",
      cell: ({ row }) => renderStatusBadge(row.getValue("businessValue"), 'value'),
    },
    {
      accessorKey: "implementationEffort",
      header: "Implementation Effort",
      cell: ({ row }) => renderStatusBadge(row.getValue("implementationEffort"), 'effort'),
    },
    {
      id: "actions",
      header: () => <div className="text-right">Actions</div>,
      cell: ({ row }) => {
        const capability = row.original;
        return (
          <div className="flex justify-end space-x-2">
            <Button variant="ghost" size="sm" onClick={() => handleEditAICapability(capability)} title="Edit Capability">
              <Edit className="h-4 w-4" />
            </Button>
            <Button variant="ghost" size="sm" onClick={() => handleDeleteCapability(capability)} title="Delete Capability" className="text-red-600 hover:text-red-700">
              <Trash2 className="h-4 w-4" />
            </Button>
          </div>
        );
      },
    },
  ];

  // --- AI Tool Columns (remains largely the same but uses CellContext etc.) ---
  const aiToolColumns: ColumnDef<AiTool>[] = [
    {
      accessorKey: "tool_name",
      header: ({ column }: HeaderContext<AiTool, unknown>) => ( 
        <Button
          variant="ghost"
          onClick={() => column.toggleSorting(column.getIsSorted() === "asc")}
        >
          Tool Name
          <ArrowUpDown className="ml-2 h-4 w-4" />
        </Button>
      ),
      cell: ({ row }: CellContext<AiTool, unknown>) => <div className="font-medium">{row.getValue("tool_name")}</div>, // Added font-medium
    },
    {
      accessorKey: "primary_category",
       header: ({ column }: HeaderContext<AiTool, unknown>) => ( 
        <Button
          variant="ghost"
          onClick={() => column.toggleSorting(column.getIsSorted() === "asc")}
        >
          Category
          <ArrowUpDown className="ml-2 h-4 w-4" />
        </Button>
      ),
      cell: ({ row }: CellContext<AiTool, unknown>) => <div>{row.getValue("primary_category")}</div>, 
    },
    {
        accessorKey: "description",
        header: "Description",
        cell: ({ row }: CellContext<AiTool, unknown>) => <div className="max-w-xs truncate" title={row.getValue("description")}>{row.getValue("description")}</div>, // adjusted width
    },
    {
        accessorKey: "website_url", 
        header: "Website",
        cell: ({ row }: CellContext<AiTool, unknown>) => { 
          const websiteUrl = row.getValue("website_url") as string | null; 
          return websiteUrl ? <a href={websiteUrl} target="_blank" rel="noopener noreferrer" className="text-blue-600 hover:underline">Link</a> : '-';
        }
    },
     {
        accessorKey: "license_type",
        header: "License",
        cell: ({ row }: CellContext<AiTool, unknown>) => renderStatusBadge(row.getValue("license_type"), 'license'), // Use badge renderer
     },
    {
      id: "actions",
      header: () => <div className="text-right">Actions</div>, // Right align header
      cell: ({ row }: CellContext<AiTool, unknown>) => { 
        const tool = row.original; 
        return (
           <div className="flex justify-end space-x-2">
              {/* Edit Button using handleEdit which calls handleEditAITool */} 
              <Button variant="ghost" size="sm" onClick={() => handleEdit(tool)} title="Edit Tool">
                 <Edit className="h-4 w-4" />
              </Button>
              {/* Delete Button using handleDeleteRequest which sets state for ConfirmationDialog */}
              <Button variant="ghost" size="sm" onClick={() => handleDeleteRequest(tool)} title="Delete Tool" className="text-red-600 hover:text-red-700">
                 <Trash2 className="h-4 w-4" />
              </Button>
           </div>
        );
      },
    },
  ];


  // --- AI Tools Table Instance --- 
  const aiToolsTable = useReactTable({
    data: aiTools, // Use the aiTools state variable
    columns: aiToolColumns,
    state: {
      sorting,
      columnFilters,
      columnVisibility,
      rowSelection,
      globalFilter, // Use global filter state
    },
    onSortingChange: setSorting,
    onColumnFiltersChange: setColumnFilters,
    onColumnVisibilityChange: setColumnVisibility,
    onRowSelectionChange: setRowSelection,
    onGlobalFilterChange: setGlobalFilter, // Set global filter state
    getCoreRowModel: getCoreRowModel(),
    getPaginationRowModel: getPaginationRowModel(),
    getSortedRowModel: getSortedRowModel(),
    getFilteredRowModel: getFilteredRowModel(),
    // Provide a unique row ID
    getRowId: (row: AiTool) => row.tool_id.toString(), 
  });
  
  // Recalculate displayed data based on table state (for potential use elsewhere)
  // const displayedAiTools = table.getRowModel().rows.map(row => row.original);

  // --- Update table data if initial props change --- 
  useEffect(() => {
    // Remove this line as updateData is not standard and setAiTools handles the update
    // table.options.meta?.updateData?.(initialAiTools); // Update table if using meta
    // Or just set the state if table uses aiTools state directly (as it does now)
    setAiTools(initialAiTools); 
  }, [initialAiTools]); // Removed table.options.meta from dependency array

  
  return (
    <div className="max-w-7xl mx-auto py-8 px-4 sm:px-6 lg:px-8"> {/* Wider container */}
      {/* Header section with title and Add New button */}
      <div className="mb-6 flex justify-between items-center">
        <h1 className="text-3xl font-bold">Library Management</h1> {/* Use h1 for main page title */} 
        <div>
           {/* Conditionally render Add button based on active tab */} 
           {activeTab === 'aiTools' && (
               <Button onClick={handleAddAITool}>
                  <MoveVertical className="mr-2 h-4 w-4" /> {/* Example Icon */}
                  Add New Tool
               </Button>
            )}
            {activeTab === 'aiCapabilities' && (
                <Button onClick={handleAddAICapability}>
                    <MoveVertical className="mr-2 h-4 w-4" />
                    Add New Capability
                </Button>
            )}
            {activeTab === 'jobRoles' && (
                <Button onClick={handleAddJobRole}>
                   <MoveVertical className="mr-2 h-4 w-4" />
                   Add New Job Role
          </Button>
            )}
        </div>
      </div>
      
      {/* Main content area with Tabs */}
      <div className="bg-white dark:bg-neutral-900 rounded-lg shadow-md overflow-hidden"> {/* Dark mode basic support */}
        <Tabs defaultValue={activeTab} onValueChange={setActiveTab} className="w-full">
          {/* Tab List container */}
          <div className="border-b border-neutral-200 dark:border-neutral-700"> 
            <TabsList className="grid w-full grid-cols-3 bg-neutral-100 dark:bg-neutral-800 p-1 rounded-t-lg">
              <TabsTrigger value="jobRoles" className="py-2 data-[state=active]:bg-white data-[state=active]:dark:bg-neutral-950 data-[state=active]:shadow-sm rounded-md"> 
                Job Roles
              </TabsTrigger>
              <TabsTrigger value="aiCapabilities" className="py-2 data-[state=active]:bg-white data-[state=active]:dark:bg-neutral-950 data-[state=active]:shadow-sm rounded-md"> 
                AI Capabilities
              </TabsTrigger>
              <TabsTrigger value="aiTools" className="py-2 data-[state=active]:bg-white data-[state=active]:dark:bg-neutral-950 data-[state=active]:shadow-sm rounded-md"> 
                AI Tools
              </TabsTrigger>
            </TabsList>
          </div>
          
          {/* Tab Content for Job Roles */}
          <TabsContent value="jobRoles" className="p-4">
            <DataTable<JobRoleWithDepartment>
              data={jobRoles}
              columns={jobRoleColumns}
              onEdit={handleEditJobRole}
              onDelete={handleDeleteJobRole}
            />
          </TabsContent>
          
          {/* Tab Content for AI Capabilities */}
          <TabsContent value="aiCapabilities" className="p-4">
            <DataTable<AICapability>
              data={aiCapabilities}
              columns={aiCapabilityColumns}
              onEdit={handleEditAICapability}
              onDelete={handleDeleteCapability}
            />
          </TabsContent>

          {/* Tab Content for AI Tools (using React Table directly) */} 
          <TabsContent value="aiTools" className="p-0"> {/* Remove padding if table container has it */}
            <div className="w-full p-4"> 
              {/* Header: Filter Input and Column Visibility */} 
              <div className="flex items-center justify-between py-4"> 
                 {/* Global Filter Input for AI Tools table */} 
                 <Input
                    placeholder="Search AI tools..." // More specific placeholder
                    value={globalFilter ?? ""} // Use AI Tools global filter state
                    onChange={(event: React.ChangeEvent<HTMLInputElement>) => 
                        setGlobalFilter(event.target.value) // Update AI Tools global filter state
                    }
                    className="max-w-sm"
                 />
                 {/* Column Visibility Dropdown for AI Tools table */} 
                 <DropdownMenu>
                   <DropdownMenuTrigger asChild>
                       <Button variant="outline" className="ml-auto">
                       Columns <ChevronDown className="ml-2 h-4 w-4" />
                       </Button>
                   </DropdownMenuTrigger>
                   <DropdownMenuContent align="end">
                       {aiToolsTable
                       .getAllColumns()
                       .filter((column: Column<AiTool, unknown>) => column.getCanHide()) // Add type
                       .map((column: Column<AiTool, unknown>) => { // Add type
                           return (
                           <DropdownMenuCheckboxItem
                               key={column.id}
                               className="capitalize"
                               checked={column.getIsVisible()}
                               onCheckedChange={(value: boolean) => // Add type
                               column.toggleVisibility(!!value)
                               }
                           >
                               {/* Improve display name if needed */}
                               {column.id.replace(/_/g, ' ')}
                           </DropdownMenuCheckboxItem>
                           );
                       })}
                   </DropdownMenuContent>
                 </DropdownMenu>
              </div>

              {/* Table */} 
              <div className="rounded-md border"> 
                <Table>
                  <TableHeader>
                    {aiToolsTable.getHeaderGroups().map((headerGroup) => (
                      <TableRow key={headerGroup.id}>
                        {headerGroup.headers.map((header) => {
                          return (
                            <TableHead key={header.id}>
                              {header.isPlaceholder
                                ? null
                                : flexRender(
                                    header.column.columnDef.header,
                                    header.getContext()
                                  )}
                            </TableHead>
                          );
                        })}
                      </TableRow>
                    ))}
                  </TableHeader>
                  <TableBody>
                    {aiToolsTable.getRowModel().rows?.length ? (
                      aiToolsTable.getRowModel().rows.map((row: Row<AiTool>) => ( // Add type to row
                        <TableRow
                          key={row.id} // Use table's internal row id
                          data-state={row.getIsSelected() && "selected"}
                        >
                          {row.getVisibleCells().map((cell: Cell<AiTool, unknown>) => ( // Add type to cell
                            <TableCell key={cell.id}>
                              {flexRender(
                                cell.column.columnDef.cell,
                                cell.getContext()
                              )}
                            </TableCell>
                          ))}
                        </TableRow>
                      ))
                    ) : (
                      <TableRow>
                        <TableCell
                          colSpan={aiToolColumns.length}
                          className="h-24 text-center"
                        >
                          No results.
                        </TableCell>
                      </TableRow>
                    )}
                  </TableBody>
                </Table>
              </div>

               {/* Pagination */} 
              <div className="flex items-center justify-end space-x-2 py-4"> 
                <div className="flex-1 text-sm text-muted-foreground"> 
                  {aiToolsTable.getFilteredSelectedRowModel().rows.length} of{" "}
                  {aiToolsTable.getFilteredRowModel().rows.length} row(s) selected.
                </div>
                <div className="space-x-2"> 
                  <Button
                    variant="outline"
                    size="sm"
                    onClick={() => aiToolsTable.previousPage()}
                    disabled={!aiToolsTable.getCanPreviousPage()}
                  >
                    Previous
                  </Button>
                  <Button
                    variant="outline"
                    size="sm"
                    onClick={() => aiToolsTable.nextPage()}
                    disabled={!aiToolsTable.getCanNextPage()}
                  >
                    Next
                  </Button>
                </div>
              </div>
            </div>
          </TabsContent>
        </Tabs>
      </div>

      {/* Render Dialogs */} 
      {/* Ensure AIToolDialog props match expected signature */}
      <AIToolDialog
        isOpen={aiToolDialogOpen} // Use specific state
        onClose={() => setAIToolDialogOpen(false)} // Close this specific dialog
        // Type assertion is no longer needed as AIToolDialog now expects AiToolFormData
        onSubmit={handleAIToolDialogSubmit} 
        // Ensure initialData type matches what AIToolDialog expects (AiTool | null)
        initialData={editingAITool} 
      />
      
      {/* Job Role Dialog */}
      <Dialog open={jobRoleDialogOpen} onOpenChange={setJobRoleDialogOpen}>
        <DialogContent className="sm:max-w-[600px]">
          <DialogHeader>
            <DialogTitle>
              {editingJobRole ? 'Edit Job Role' : 'Add New Job Role'}
            </DialogTitle>
          </DialogHeader>
          
          <form onSubmit={(e) => {
            e.preventDefault();
            const formData = new FormData(e.currentTarget);
            const potentialValue = formData.get('aiPotential') as string;
            const data: Partial<InsertJobRole> = {
              title: formData.get('title') as string,
              departmentId: parseInt(formData.get('departmentId') as string, 10),
              keyResponsibilities: formData.get('keyResponsibilities') ? 
                (formData.get('keyResponsibilities') as string).split(',').map(r => r.trim()) : 
                [],
<<<<<<< HEAD
              aiPotential: potentialValue as 'Low' | 'Medium' | 'High',
=======
              aiPotential: (() => {
                const value = formData.get('aiPotential');
                if (value === 'Low' || value === 'Medium' || value === 'High') {
                  return value;
                }
                return 'Medium'; // Default value
              })(),
>>>>>>> 301aac4d
              description: formData.get('description') as string || undefined,
            };
            
            if (editingJobRole) {
              updateJobRoleMutation.mutate({ id: editingJobRole.id, data });
            } else {
              createJobRoleMutation.mutate(data as InsertJobRole);
            }
          }}>
            <div className="grid gap-4 py-4">
              <div className="grid grid-cols-4 items-center gap-4">
                <Label htmlFor="title" className="text-right">Title</Label>
                <Input
                  id="title"
                  name="title"
                  defaultValue={editingJobRole?.title || ''}
                  className="col-span-3"
                  required
                />
              </div>
              
              <div className="grid grid-cols-4 items-center gap-4">
                <Label htmlFor="departmentId" className="text-right">Department</Label>
                <select 
                  id="departmentId" 
                  name="departmentId"
                  defaultValue={editingJobRole?.departmentId || ''}
                  className="flex h-10 w-full rounded-md border border-input bg-background px-3 py-2 text-sm ring-offset-background col-span-3"
                  required
                >
                  <option value="">Select a department</option>
                  {departments.map((dept) => (
                    <option key={dept.id} value={dept.id}>{dept.name}</option>
                  ))}
                </select>
              </div>
              
              <div className="grid grid-cols-4 items-center gap-4">
                <Label htmlFor="keyResponsibilities" className="text-right">Key Responsibilities</Label>
                <textarea
                  id="keyResponsibilities"
                  name="keyResponsibilities"
                  defaultValue={editingJobRole?.keyResponsibilities?.join(', ') || ''}
                  className="flex min-h-[80px] w-full rounded-md border border-input bg-background px-3 py-2 text-sm ring-offset-background col-span-3"
                  placeholder="Enter responsibilities separated by commas"
                />
              </div>
              
              <div className="grid grid-cols-4 items-center gap-4">
                <Label htmlFor="aiPotential" className="text-right">AI Potential</Label>
                <select 
                  id="aiPotential" 
                  name="aiPotential"
                  defaultValue={editingJobRole?.aiPotential || 'Medium'}
                  className="flex h-10 w-full rounded-md border border-input bg-background px-3 py-2 text-sm ring-offset-background col-span-3"
                >
                  <option value="High">High</option>
                  <option value="Medium">Medium</option>
                  <option value="Low">Low</option>
                </select>
              </div>
              
              <div className="grid grid-cols-4 items-center gap-4">
                <Label htmlFor="description" className="text-right">Description</Label>
                <textarea
                  id="description"
                  name="description"
                  defaultValue={editingJobRole?.description || ''}
                  className="flex min-h-[80px] w-full rounded-md border border-input bg-background px-3 py-2 text-sm ring-offset-background col-span-3"
                  placeholder="Enter description"
                />
              </div>
            </div>
            
            <DialogFooter>
              <Button type="button" variant="outline" onClick={() => setJobRoleDialogOpen(false)}>Cancel</Button>
              <Button type="submit">{editingJobRole ? 'Update' : 'Create'} Job Role</Button>
            </DialogFooter>
          </form>
        </DialogContent>
      </Dialog>
      
      {/* AI Capability Dialog */}
      <Dialog open={aiCapabilityDialogOpen} onOpenChange={setAICapabilityDialogOpen}>
        <DialogContent className="sm:max-w-[600px]">
          <DialogHeader>
            <DialogTitle>
              {editingAICapability ? 'Edit AI Capability' : 'Add New AI Capability'}
            </DialogTitle>
          </DialogHeader>
          
          <form onSubmit={(e) => {
            e.preventDefault();
            const formData = new FormData(e.currentTarget);
            const data: Partial<InsertAICapability> = {
              name: formData.get('name') as string,
              category: formData.get('category') as string,
              description: formData.get('description') as string || undefined,
              businessValue: formData.get('businessValue') as "High" | "Medium" | "Low" | "Very High",
              implementationEffort: formData.get('implementationEffort') as "High" | "Medium" | "Low",
            };
            
            if (editingAICapability) {
              updateCapabilityMutation.mutate({ id: editingAICapability.id, data });
            } else {
              createCapabilityMutation.mutate(data as InsertAICapability);
            }
          }}>
            <div className="grid gap-4 py-4">
              <div className="grid grid-cols-4 items-center gap-4">
                <Label htmlFor="name" className="text-right">Name</Label>
                <Input
                  id="name"
                  name="name"
                  defaultValue={editingAICapability?.name || ''}
                  className="col-span-3"
                  required
                />
              </div>
              
              <div className="grid grid-cols-4 items-center gap-4">
                <Label htmlFor="category" className="text-right">Category</Label>
                <Input
                  id="category"
                  name="category"
                  defaultValue={editingAICapability?.category || ''}
                  className="col-span-3"
                  required
                />
              </div>
              
              <div className="grid grid-cols-4 items-center gap-4">
                <Label htmlFor="description" className="text-right">Description</Label>
                <textarea
                  id="description"
                  name="description"
                  defaultValue={editingAICapability?.description || ''}
                  className="flex min-h-[80px] w-full rounded-md border border-input bg-background px-3 py-2 text-sm ring-offset-background col-span-3"
                  placeholder="Enter description"
                />
              </div>
              
              <div className="grid grid-cols-4 items-center gap-4">
                <Label htmlFor="businessValue" className="text-right">Business Value</Label>
                <select 
                  id="businessValue" 
                  name="businessValue"
                  defaultValue={editingAICapability?.businessValue || 'Medium'}
                  className="flex h-10 w-full rounded-md border border-input bg-background px-3 py-2 text-sm ring-offset-background col-span-3"
                >
                  <option value="High">High</option>
                  <option value="Medium">Medium</option>
                  <option value="Low">Low</option>
                </select>
              </div>
              
              <div className="grid grid-cols-4 items-center gap-4">
                <Label htmlFor="implementationEffort" className="text-right">Implementation Effort</Label>
                <select 
                  id="implementationEffort" 
                  name="implementationEffort"
                  defaultValue={editingAICapability?.implementationEffort || 'Medium'}
                  className="flex h-10 w-full rounded-md border border-input bg-background px-3 py-2 text-sm ring-offset-background col-span-3"
                >
                  <option value="High">High</option>
                  <option value="Medium">Medium</option>
                  <option value="Low">Low</option>
                </select>
              </div>
            </div>
            
            <DialogFooter>
              <Button type="button" variant="outline" onClick={() => setAICapabilityDialogOpen(false)}>Cancel</Button>
              <Button type="submit">{editingAICapability ? 'Update' : 'Create'} AI Capability</Button>
            </DialogFooter>
          </form>
        </DialogContent>
      </Dialog>

      {/* Delete Confirmation Dialog */}
      {toolToDelete !== null && (
         <ConfirmationDialog
          isOpen={toolToDelete !== null}
          onClose={() => setToolToDelete(null)}
          onConfirm={handleConfirmDelete}
          title="Confirm Deletion"
          description={`Are you sure you want to delete the AI tool "${toolToDelete.tool_name}" (ID: ${toolToDelete.tool_id})? This action cannot be undone.`} // Updated description to show tool name if available
         />
       )}
    </div>
  );
};

export default LibraryLayout;<|MERGE_RESOLUTION|>--- conflicted
+++ resolved
@@ -884,9 +884,6 @@
               keyResponsibilities: formData.get('keyResponsibilities') ? 
                 (formData.get('keyResponsibilities') as string).split(',').map(r => r.trim()) : 
                 [],
-<<<<<<< HEAD
-              aiPotential: potentialValue as 'Low' | 'Medium' | 'High',
-=======
               aiPotential: (() => {
                 const value = formData.get('aiPotential');
                 if (value === 'Low' || value === 'Medium' || value === 'High') {
@@ -894,7 +891,6 @@
                 }
                 return 'Medium'; // Default value
               })(),
->>>>>>> 301aac4d
               description: formData.get('description') as string || undefined,
             };
             
